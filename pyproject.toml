--- conflicted
+++ resolved
@@ -24,13 +24,8 @@
   "isort == 6.0.1",
   "pydocstyle[toml] == 6.3.0",
 ]
-<<<<<<< HEAD
-test = ["coverage == 7.10.6", "pytest == 8.4.2"]
+test = ["coverage == 7.10.7", "pytest == 8.4.2"]
 typing = ["mypy == 1.18.2"]
-=======
-test = ["coverage == 7.10.7", "pytest == 8.4.2"]
-typing = ["mypy == 1.18.1"]
->>>>>>> 94990308
 
 [build-system]
 requires = ["hatchling", "hatch-vcs"]
